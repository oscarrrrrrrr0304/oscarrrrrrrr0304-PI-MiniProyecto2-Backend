{
  "compilerOptions": {
    "rootDir": "./src",
    "outDir": "./dist",
    "module": "commonjs",
    "target": "es2020",
    "lib": ["es2020"],
    "sourceMap": true,
    "strict": true,
    "esModuleInterop": true,
    "skipLibCheck": true,
    "forceConsistentCasingInFileNames": true,
    "resolveJsonModule": true,
<<<<<<< HEAD
    "moduleResolution": "node",
    
=======
    "moduleResolution": "node"
>>>>>>> 1b8ec2db
  },
  "include": ["src/**/*"],
  "exclude": ["node_modules", "dist"]
}<|MERGE_RESOLUTION|>--- conflicted
+++ resolved
@@ -11,12 +11,7 @@
     "skipLibCheck": true,
     "forceConsistentCasingInFileNames": true,
     "resolveJsonModule": true,
-<<<<<<< HEAD
     "moduleResolution": "node",
-    
-=======
-    "moduleResolution": "node"
->>>>>>> 1b8ec2db
   },
   "include": ["src/**/*"],
   "exclude": ["node_modules", "dist"]
